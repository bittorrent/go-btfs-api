--- conflicted
+++ resolved
@@ -39,12 +39,8 @@
 		"stream-channels": "true",
 	}
 	return &Request{
-<<<<<<< HEAD
+		Ctx:     ctx,
 		ApiBase: url + "/api/" + API_VERSION,
-=======
-		Ctx:     ctx,
-		ApiBase: url + "/api/v0",
->>>>>>> fa981968
 		Command: command,
 		Args:    args,
 		Opts:    opts,
