--- conflicted
+++ resolved
@@ -7,13 +7,8 @@
 	"io"
 	"strings"
 
-<<<<<<< HEAD
-	"github.com/TRON-US/go-btfs-api/options"
-	"github.com/ipfs/go-ipfs-files"
-=======
 	"github.com/ipfs/go-ipfs-api/options"
 	files "github.com/ipfs/go-ipfs-files"
->>>>>>> 436b4c0b
 )
 
 func (s *Shell) DagGet(ref string, out interface{}) error {
