--- conflicted
+++ resolved
@@ -7,15 +7,12 @@
 	"crypto/md5"
 	"fmt"
 	"io"
-<<<<<<< HEAD
-=======
 	"io/ioutil"
 	"math/rand"
 	"net"
 	"net/http"
 	"os"
 	"path/filepath"
->>>>>>> fa981968
 	"sort"
 	"strings"
 	"testing"
@@ -485,8 +482,6 @@
 	is.Nil(err)
 }
 
-<<<<<<< HEAD
-=======
 // TestNewShellWithUnixSocket only check that http client is well configured to
 // perform http request on unix socket address
 func TestNewShellWithUnixSocket(t *testing.T) {
@@ -553,7 +548,6 @@
 	return string(b)
 }
 
->>>>>>> fa981968
 func TestRefs(t *testing.T) {
 	is := is.New(t)
 	s := NewShell(shellUrl)
