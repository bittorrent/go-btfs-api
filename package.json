{
  "author": "ipfs",
  "bugs": {
    "url": "https://github.com/ipfs/go-ipfs-api/issues"
  },
  "gx": {
    "dvcsimport": "github.com/ipfs/go-ipfs-api"
  },
  "gxDependencies": [
    {
      "author": "whyrusleeping",
      "hash": "QmV5jot2GfVXmgvetHExJCa2hprebf3AKjprZtuwaXSr1v",
      "name": "floodsub",
      "version": "0.8.2"
    }
  ],
  "gxVersion": "0.7.0",
  "language": "go",
  "license": "MIT",
  "name": "go-ipfs-api",
<<<<<<< HEAD
  "version": "1.1.0"
=======
  "version": "1.0.0"
>>>>>>> 7992e5b7
}
<|MERGE_RESOLUTION|>--- conflicted
+++ resolved
@@ -18,9 +18,5 @@
   "language": "go",
   "license": "MIT",
   "name": "go-ipfs-api",
-<<<<<<< HEAD
   "version": "1.1.0"
-=======
-  "version": "1.0.0"
->>>>>>> 7992e5b7
 }
